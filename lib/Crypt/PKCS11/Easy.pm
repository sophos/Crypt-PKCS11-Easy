package Crypt::PKCS11::Easy;
$Crypt::PKCS11::Easy::VERSION = '0.161790';
# ABSTRACT: Wrapper around Crypt::PKCS11 to make using a HSM not suck

use v5.16.3;    # CentOS7
use Crypt::PKCS11 qw/:constant_names :constant/;
use Crypt::PKCS11::Attributes;
use Log::Any '$log';
use Path::Tiny;
use Safe::Isa;
use Try::Tiny;
use Types::Standard qw/ArrayRef Str/;
use Types::Path::Tiny 'AbsFile';
use version;
use Moo;
use namespace::clean;

use experimental 'smartmatch';


has module => (
    is       => 'ro',
    required => 1,
    isa      => Str,
);

has _module => (
    is      => 'ro',
    lazy    => 1,
    default => sub {
        my $self = shift;

        # is module already a Path::Tiny object?
        return $self->module if $self->module->$_isa('Path::Tiny');

        # does module look like a path?
        return path($self->module)->absolute if $self->module =~ m|/|;

        # TODO care about non-linux?
        # just a string, lets try to find a module
        my $module_name = sprintf '%s.so', $self->module;
        my $full_module_path;
        for (@{$self->_module_dirs}) {
            next unless $_->child($module_name)->is_file;
            $full_module_path = $_->child($module_name);
        }
        if (!$full_module_path) {
            die 'Unable to find a module for ' . $self->module;
        }
        return $full_module_path;
    },

    isa => AbsFile,
);


has rw => (is => 'ro', default => 0);


has key => (is => 'ro', predicate => 1);


has function => (is => 'ro', default => 'sign');


has slot => (is => 'lazy');


has token => (is => 'ro', predicate => 1);


has pin => (is => 'ro', required => 0);


has module_dirs => (
    is      => 'ro',
    lazy    => 1,
    isa     => ArrayRef,
    default => sub {
        [
            '/usr/lib64/pkcs11/', '/usr/lib/pkcs11',
            '/usr/lib/x86_64-linux-gnu/pkcs11/'
        ];
    },
);

has _pkcs11 => (is => 'rwp');

has _key => (is => 'lazy');

# to keep usage simple, only allowed one session per object
has _session => (is => 'lazy', predicate => 1);

# TODO allow overriding defaults, possibly using predefined groups of related mechs
has _default_mech => (
    is      => 'ro',
    default => sub {
        {
            digest  => CKM_SHA_1,
            encrypt => CKM_RSA_PKCS,
            sign    => CKM_SHA1_RSA_PKCS,
            verify  => CKM_SHA1_RSA_PKCS,

        };
    },
);

has _module_dirs => (
    is      => 'ro',
    lazy    => 1,
    default => sub {
        my $self = shift;
        my @paths;
        for (@{$self->module_dirs}) {
            my $path = path($_)->absolute;
            push @paths, $path if $path->is_dir;
        }
        die "No valid module paths found\n" if scalar @paths == 0;
        return \@paths;
    },
);

has _flags => (
    is      => 'ro',
    lazy    => 1,
    default => sub {
        {
            token => [
                qw/rng write_protected login_required user_pin_initialized
                  restore_key_not_needed clock_on_token protected_authentication_path
                  dual_crypto_operations token_initialized secondary_authentication
                  user_pin_count_low user_pin_final_try user_pin_locked so_pin_count_low
                  user_pin_to_be_changed so_pin_final_try so_pin_locked so_pin_to_be_changed
                  error_state
                  /
            ],
            mechanism => [
                qw/hw encrypt decrypt digest sign sign_recover verify verify_recover generate generate_key_pair wrap unwrap derive extension/
            ],
            slot => [qw/token_present removable_device hw_slot/],
        };
    },
);

has [qw/_token_flags _mechanism_flags _slot_flags/] => (is => 'lazy');

has _sig_length => (
    is      => 'ro',
    lazy    => 1,
    default => sub {
        {
            1   => 20,
            224 => 28,
            256 => 32,
            384 => 48,
            512 => 64,
        };
    },
);

sub _build__mechanism_flags {
    _flags_to_hash($_[0]->_flags->{mechanism});
}

sub _build__token_flags {
    _flags_to_hash($_[0]->_flags->{token});
}

sub _build__slot_flags {
    _flags_to_hash($_[0]->_flags->{slot});
}

sub BUILD {
    my $self = shift;
    return $self->_set__pkcs11($self->_build__pkcs11);
}

sub _flags_to_hash {
    my $flags = shift;
    no strict 'refs';    ## no critic
    my %flag = map {
        my $f = 'Crypt::PKCS11::CKF_' . uc($_);
        $f->() => $_;
    } @$flags;

    return \%flag;
}

sub _build__pkcs11 {
    my $self = shift;

    $log->debug('Initialising PKCS#11...');

    # Create the main PKCS #11 object, load a PKCS #11 provider .so library and initialize the module
    my $pkcs11 = Crypt::PKCS11->new;

    $pkcs11->load($self->_module)
      or die sprintf "Failed to load PKCS11 module [%s]: %s\n",
      $self->_module, $pkcs11->errstr;

    $pkcs11->Initialize
      or die sprintf "Failed to initialize PKCS11 module [%s]: %s\n",
      $self->_module, $pkcs11->errstr;

    $log->debug("Loaded PKCS#11 module: " . $self->_module);

    return $pkcs11;
}

sub _build__key {
    my $self = shift;
    if (!$self->has_key) {
        die 'Tried to automagically find a key without a label';
    }

    $self->login;

    my $tmpl = Crypt::PKCS11::Attributes->new;

    given ($self->function) {
        return $self->get_signing_key($self->key) when 'sign';
        return $self->get_verification_key($self->key) when 'verify';
        return $self->get_encryption_key($self->key) when 'encrypt';
        default {
            die "Unknown key type: " . $self->function;
        }
    }

}

sub _build_slot {
    my $self = shift;

    # if token is set we can try to find a slot that contains that token
    if ($self->has_token) {
        my $slot = $self->get_slot(token => $self->token);
        return $slot->{id};
    }

    my $slot_ids = $self->_pkcs11->GetSlotList(1)
      or die 'Unable to find any available slots: ' . $self->_pkcs11->errstr;

    if (scalar @$slot_ids > 1) {
        die 'There is more than one slot available, specify the one to use';
    }

    return shift @$slot_ids;
}

sub _build__session {
    my $self = shift;

    # if this isn't called the Luna always gives UNKNOWN_ERROR when trying
    # to open a session
    $self->_pkcs11->CloseAllSessions($self->slot);

    # default to a ro session
    my $flags;
    if ($self->rw) {
        $log->debug('Opening a RW session');
        $flags = CKF_RW_SESSION | CKF_SERIAL_SESSION;
    } else {
        $log->debug('Opening a RO session');
        $flags = CKF_SERIAL_SESSION;
    }

    my $session = $self->_pkcs11->OpenSession($self->slot, $flags)
      or die sprintf 'Error opening session on slot %s: %s', $self->slot,
      $self->_pkcs11->errstr;

    $log->debug('Session opened on slot ' . $self->slot);
    return $session;
}

sub _clean_hash_values {
    my $h = shift;

    for (keys %$h) {

        if ($_ =~ /^(firmware|hardware|library|cryptoki)Version$/) {
            my $v = sprintf '%i.%i', $h->{$_}->{major}, $h->{$_}->{minor};
            $h->{$_} = version->parse($v);
            next;
        }

        next if ref $h->{$_};

        $h->{$_} =~
          s/\0$//;    # safenet cryptoki 2.2 has some null terminated strings
        $h->{$_} =~ s/\s*$//;
        delete $h->{$_} if length $h->{$_} == 0;
    }

    return;
}


sub get_info {
    my $self = shift;

    my $info = $self->_pkcs11->GetInfo
      or die 'Could not retrieve HSM info: ' . $self->_pkcs11->errstr;

    # according to v2.30 there are no flags and this is always 0
    delete $info->{flags};
    _clean_hash_values($info);
    return $info;
}


sub get_token_info {
    my ($self, $slot_id) = @_;

    my $token = $self->_pkcs11->GetTokenInfo($slot_id)
      or die "Unable to retrive token info for slot $slot_id: "
      . $self->_pkcs11->errstr;

    _clean_hash_values($token);

    for my $f (keys %{$self->_token_flags}) {
        $token->{flag}->{$self->_token_flags->{$f}} =
          ($token->{flags} & $f) ? 1 : 0;
    }

    delete $token->{flags};

    return $token;
}


sub get_slot {
    my ($self, %arg) = @_;

    unless (defined $arg{id} || defined $arg{token}) {
        die 'Missing id or token';
    }

    my ($slot, $slot_id);

    if (defined $arg{id}) {

        $log->debug("Retrieving info for slot $arg{id}");
        $slot = $self->_pkcs11->GetSlotInfo($arg{id})
          or die "Unable to retrieve info for slot $arg{id}: "
          . $self->_pkcs11->errstr;
        $slot_id = $arg{id};

    } elsif ($arg{token}) {

        $log->debug(
            "Searching for slot containing token labelled '$arg{token}'");
        my $slots = $self->get_slots(1);
        for (@$slots) {
            if ($_->{token}->{label} && $arg{token} eq $_->{token}->{label}) {
                return $_;

                # last;
            }
        }
        die "Unable to find slot containing token labelled '$arg{token}'"
          unless $slot;
    }

    # strip whitespace padding
    _clean_hash_values($slot);

    $slot->{id} = $slot_id;
    for my $f (keys %{$self->_slot_flags}) {
        $slot->{flag}->{$self->_slot_flags->{$f}} =
          ($slot->{flags} & $f) ? 1 : 0;
    }

    delete $slot->{flags};

    if ($slot->{flag}->{token_present}) {
        try {
            $slot->{token} = $self->get_token_info($slot_id);
        }
        catch {
            # there is a token present in this slot but details could not be retrieved.
            # SoftHSM doesn't require an open session to work, but the Safenet Luna does
            # the 2.20 docs don't show that a session is required...
            $log->debug("Failed to access slot, trying to open a session");
            my $session;
            if ($self->_has_session) {
                $session = $self->session;
            } else {
                $session =
                  $self->_pkcs11->OpenSession($slot_id, CKF_SERIAL_SESSION)
                  or die "Error opening session on slot $slot_id: "
                  . $self->_pkcs11->errstr;
            }
            $slot->{token} = $self->get_token_info($slot_id);

            $session->CloseSession;
        };
    }

    return $slot;
}


sub get_slots {
    my ($self, $with_token) = @_;

    my $slot_ids = $self->_pkcs11->GetSlotList($with_token)
      or die 'Unable to find any available slots: ' . $self->_pkcs11->errstr;

    my @slots;
    for my $slot_id (sort @$slot_ids) {
        my $slot = $self->get_slot(id => $slot_id);
        push @slots, $slot;
    }

    return \@slots;
}


sub login {
    my $self = shift;

    my $pin;

    given (ref $self->pin) {
        when ('CODE') {
            $log->debug('Getting PIN from coderef');
            $pin = $self->pin->();
        }
        when ('Path::Tiny') {
            $log->debug("Reading PIN from file: " . $self->pin);
            $pin = $self->pin->slurp;
        }
        default { $pin = $self->pin }
    }

    die 'No PIN/password specified and no way to get one is set' unless $pin;

    chomp $pin;

    $log->debug('Logging in to session');
    $self->_session->Login(CKU_USER, $pin)
      or die "Failed to login: " . $self->_session->errstr;

    return;
}

sub _get_key {
    my ($self, $label, $tmpl) = @_;

    $log->debug("Searching for key with label: $label");
    $tmpl->push(Crypt::PKCS11::Attribute::Label->new->set($label));
    $self->_session->FindObjectsInit($tmpl);

    # labels are supposed to be unique
    my $objects = $self->_session->FindObjects(1)
      or die "Couldn't find any key matching label $label: "
      . $self->_session->errstr;

    $self->_session->FindObjectsFinal;

    # pulObjectCount down in the XS would tell us how many results were returned
    if (scalar @$objects == 0) {
        die "Failed to find a key matching label $label";
    }

    $log->debug("Found key $label");
    return shift @$objects;
}


sub get_signing_key {
    my ($self, $label) = @_;

    my $tmpl =
      Crypt::PKCS11::Attributes->new->push(
        Crypt::PKCS11::Attribute::Sign->new->set(1),
      );

    return $self->_get_key($label, $tmpl);
}


sub get_verification_key {
    my ($self, $label) = @_;

    my $tmpl =
      Crypt::PKCS11::Attributes->new->push(
        Crypt::PKCS11::Attribute::Verify->new->set(1),
      );

    return $self->_get_key($label, $tmpl);
}

=method C<get_encryption_key(Str $label)>

Will look for a key matching with a label matching C<$label> which can be used
for encryption.

The returned key is a L<Crypt::PKCS11::Object>.

=cut

sub get_encryption_key {
    my ($self, $label) = @_;

    $log->debug('Looking for an encryption key');

    my $tmpl =
      Crypt::PKCS11::Attributes->new->push(
        Crypt::PKCS11::Attribute::Encrypt->new->set(1),
      );

    return $self->_get_key($label, $tmpl);
}

sub _get_pss_params {
    my ($self, $hash, $hash_number) = @_;

    $log->debug("Finding params for a $hash RSA PSS signature");

    # comes in bits, need bytes. Instead of simply dividing by 8 we use a mapping
    # hash to verify that the length is correct
    my $sig_length = $self->_sig_length->{$hash_number};
    unless ($sig_length) {
        die
          'Unsupported hash type: not SHA1/SHA2-224/SHA2-256/SHA2-384/SHA2-512';
    }

    $log->debug("slen $sig_length");

    my $pss_param = Crypt::PKCS11::CK_RSA_PKCS_PSS_PARAMS->new;

    no strict 'refs';    ## no critic
    my $hash_const = 'Crypt::PKCS11::CKM_';

    # SHA1 is a special case
    $hash_const .= $hash eq 'SHA1' ? 'SHA_1' : $hash;
    $log->debug("Hash constant: $hash_const");

    my $r = $pss_param->set_hashAlg($hash_const->());
    if ($r != CKR_OK) {
        die 'Failed to set hash algorithm for PSS params: '
          . Crypt::PKCS11::XS::rv2str($r);
    }

    $r = $pss_param->set_sLen($sig_length);
    if ($r != CKR_OK) {
        die 'Failed to set sLen on PSS params: '
          . Crypt::PKCS11::XS::rv2str($r);
    }

    my $mgf_const = "Crypt::PKCS11::CKG_MGF1_$hash";
    $log->debug("MGF constant: $mgf_const");

    $r = $pss_param->set_mgf($mgf_const->());
    if ($r != CKR_OK) {
        die 'Failed to set MGF on PSS params: '
          . Crypt::PKCS11::XS::rv2str($r);
    }

    return $pss_param;
}

sub _get_oaep_params {
    my ($self) = @_;

    # SHA1 is the only one supported for now as it is the only one supported by
    # openssl and softhsm2
    # https://github.com/openssl/openssl/blob/master/crypto/rsa/rsa_oaep.c
    # https://github.com/pspacek/SoftHSMv2/blob/master/src/lib/SoftHSM.cpp#L10173
    my $hash = 'SHA1';

    $log->debug('Finding params for an RSA OAEP encryption');

    my $oaep_param = Crypt::PKCS11::CK_RSA_PKCS_OAEP_PARAMS->new;

    no strict 'refs';    ## no critic
    my $hash_const = 'Crypt::PKCS11::CKM_';

    # SHA1 is a special case
    $hash_const .= $hash eq 'SHA1' ? 'SHA_1' : $hash;
    $log->debug("Hash constant: $hash_const");

    my $r = $oaep_param->set_hashAlg($hash_const->());
    if ($r != CKR_OK) {
        die 'Failed to set hash algorithm for OAEP params: '
          . Crypt::PKCS11::XS::rv2str($r);
    }

    my $mgf_const = "Crypt::PKCS11::CKG_MGF1_$hash";
    $log->debug("MGF constant: $mgf_const");

    $r = $oaep_param->set_mgf($mgf_const->());
    if ($r != CKR_OK) {
        die 'Failed to set MGF on OAEP params: '
          . Crypt::PKCS11::XS::rv2str($r);
    }

    $oaep_param->set_source(CKZ_DATA_SPECIFIED);

    return $oaep_param;
}

sub _handle_common_args {
    my ($self, $args) = @_;

    unless (exists $args->{file} || exists $args->{data}) {
        die 'Missing filename or data';
    }

    # first, we check if data is coming via a file and read it in
    if ($args->{file}) {
        my $file = delete $args->{file};

        # a filename or a Path::Tiny object
        if (!ref $file) {
            $file = path $file;
        } elsif (ref $file ne 'Path::Tiny') {
            die "Don't know how to handle a " . ref $file;
        }
        $args->{data} = $file->slurp_raw;
    }

    return unless exists $args->{mech};

    # Check if a non-default mechanism is requested

    $args->{mech} =~ s/-/_/g;
    my $const = 'Crypt::PKCS11::CKM_' . $args->{mech};
    $log->debug("Attempting to use mechanism: $const");
    no strict 'refs';    ## no critic
    my $mech = Crypt::PKCS11::CK_MECHANISM->new;
    $mech->set_mechanism($const->());

    # does this mechanism need parameters?
    my $params;
    given ($args->{mech}) {
        when (/^(SHA(\d+))_RSA_PKCS_PSS$/) {
            $params = $self->_get_pss_params($1, $2);
        }
        when (/^RSA_PKCS_OAEP$/) {
            $params = $self->_get_oaep_params;
        }
        default { $log->debug('No extra params required for this mech') }
    }

    if ($params) {
        my $r = $mech->set_pParameter($params->toBytes);

        if ($r != CKR_OK) {
            die 'Failed to set params for mechanism: '
              . Crypt::PKCS11::XS::rv2str($r);
        }
    }

    $args->{mech} = $mech;

    return;
}


sub sign {
    my ($self, %args) = @_;

    $self->_handle_common_args(\%args);

    if (!$args{mech}) {
        $args{mech} = Crypt::PKCS11::CK_MECHANISM->new;
        $args{mech}->set_mechanism($self->_default_mech->{sign});
    }

    $self->_session->SignInit($args{mech}, $self->_key)
      or die "Failed to init signing: " . $self->_session->errstr;

    my $sig = $self->_session->Sign($args{data})
      or die "Failed to sign: " . $self->_session->errstr;

    return $sig;
}


sub sign_and_encode {
    my $self = shift;

    require MIME::Base64;
    my $sig_encoded = MIME::Base64::encode_base64($self->sign(@_), '');

    my @lines = unpack '(a64)*', $sig_encoded;

    return sprintf "-----BEGIN SIGNATURE-----\n%s\n-----END SIGNATURE-----\n",
      (join "\n", @lines);

}


sub verify {
    my ($self, %args) = @_;

    die 'Missing signature' unless $args{sig};
    $self->_handle_common_args(\%args);

    if (!$args{mech}) {
        $args{mech} = Crypt::PKCS11::CK_MECHANISM->new;
        $args{mech}->set_mechanism($self->_default_mech->{verify});
    }

    $self->_session->VerifyInit($args{mech}, $self->_key)
      or die 'Failed to init verify ' . $self->_session->errstr;

    my $v = $self->_session->Verify($args{data}, $args{sig});

    $log->info($self->_session->errstr) unless $v;

    return $v;
}


sub digest {
    my ($self, %args) = @_;

    $self->_handle_common_args(\%args);

    if (!$args{mech}) {
        $args{mech} = Crypt::PKCS11::CK_MECHANISM->new;
        $args{mech}->set_mechanism($self->_default_mech->{digest});
    }

    $self->_session->DigestInit($args{mech})
      or die 'Failed to init digest ' . $self->_session->errstr;

    my $d = $self->_session->Digest($args{data});
    $log->info($self->_session->errstr) unless $d;
    return $d;
}

# This shouldn't be here, it's not HSM specific.
# Also, CPAN must surely have a cert/key loading module


sub decode_signature {
    my ($self, %args) = @_;

    $self->_handle_common_args(\%args);

    require MIME::Base64;

    say $args{data};

    $args{data} =~ /^-----BEGIN SIGNATURE-----(.+)-----END SIGNATURE-----/s;
    die 'Unable to find signature in data' unless $1;

    return MIME::Base64::decode_base64($1);
}


sub get_mechanism_info {
    my ($self, $mech, $slot_id) = @_;

    $slot_id //= $self->slot;

    my $mech_info = $self->_pkcs11->GetMechanismInfo($slot_id, $_)
      or die 'Failed to get mechanism info ' . $self->_pkcs11->errstr;

    for my $f (keys %{$self->_mechanism_flags}) {
        $mech_info->{flag}->{$self->_mechanism_flags->{$f}} =
          ($mech_info->{flags} & $f) ? 1 : 0;
    }

    delete $mech_info->{flags};

    return $mech_info;
}


# TODO might be nice to filter mechanisms by flags, e.g. give me all the mechs
# that can be used for singing
sub get_mechanisms {
    my $self    = shift;
    my $slot_id = shift;

    $slot_id //= $self->slot;

    $log->debug("Fetching mechanisms for slot $slot_id");
    my $mech_list = $self->_pkcs11->GetMechanismList($slot_id)
      or die 'Failed to get mechanisms ' . $self->_pkcs11->errstr;

    my %mech = map {
        my $name = $CKM_NAME{$_} ? $CKM_NAME{$_} : $_;
        $name => $self->get_mechanism_info($_, $slot_id);
    } @$mech_list;
    return \%mech;
}

=method C<encrypt((data => 'some data' | file => '/path'), mech => 'RSA_PKCS'?)>

Returns encrypted data. The data to be encrypted is either passed as a scalar
in C<data>, or in C<file> which can be a string path or a L<Path::Tiny> object.

A PKCS#11 mechanism can optionally be specified as a string and without the
leading 'CKM_'.

<<<<<<< HEAD
  my $encrypted_data = $hsm->sign(file => $file, mech => 'RSA_PKCS');
  my $encrypted_data = $hsm->sign(data => 'SIGN ME');

=cut

sub encrypt {
    my ($self, %args) = @_;

    $self->_handle_common_args(\%args);

    if (!$args{mech}) {
        $args{mech} = Crypt::PKCS11::CK_MECHANISM->new;
        $args{mech}->set_mechanism($self->_default_mech->{encrypt});
    }

    # TODO check key size and size of data to be encrypted and look up max sizes for mechanism
    # XXX trying to encrypt data that is too big returns a CKR_GENERAL_ERROR, which is super-unhelpful

    $self->_session->EncryptInit($args{mech}, $self->_key)
      or die "Failed to init encryption: " . $self->_session->errstr;

    my $encrypted_data = $self->_session->Encrypt($args{data})
      or die "Failed to encrypt: " . $self->_session->errstr;

    return $encrypted_data;
}

1;

__END__
=======
=pod

=encoding UTF-8

=head1 NAME

Crypt::PKCS11::Easy - Wrapper around Crypt::PKCS11 to make using a HSM not suck

=head1 VERSION

version 0.161790
>>>>>>> a9c2f18c

=head1 SYNOPSIS

  use Crypt::PKCS11::Easy;
  use IO::Prompter;

  my $file = '/file/to/sign';

  my $hsm = Crypt::PKCS11::Easy->new(
      module => 'libCryptoki2_64',
      key    => 'MySigningKey',
      slot   => '0',
      pin    => sub { prompt 'Enter PIN: ', -echo=>'*' },
  );

  my $base64_signature = $hsm->sign_and_encode(file => $file);
  my $binary_signature = $hsm->decode_signature(data => $base64_signature);

  $hsm->verify(file => $data_file, sig => $binary_signature)
    or die "VERIFICATION FAILED\n";

=head1 DESCRIPTION

This module is an OO wrapper around L<Crypt::PKCS11>, designed primarily to make
using a HSM as simple as possible.

=head2 Signing a file with C<Crypt::PKCS11>

    use IO::Prompter;
    use Crypt::PKCS11;
    use Crypt::PKCS11::Attributes;

    my $pkcs11 = Crypt::PKCS11->new;
    $pkcs11->load('/usr/safenet/lunaclient/lib/libCryptoki2_64.so');
    $pkcs11->Initialize;
    # assuming there is only one slot
    my @slot_ids = $pkcs11->GetSlotList(1);
    my $slot_id = shift @slot_ids;

    my $session = $pkcs11->OpenSession($slot_id, CKF_SERIAL_SESSION)
        or die "Error" . $pkcs11->errstr;

    $session->Login(CKU_USER, sub { prompt 'Enter PIN: ', -echo=>'*' } )
        or die "Failed to login: " . $session->errstr;

    my $object_template = Crypt::PKCS11::Attributes->new->push(
        Crypt::PKCS11::Attribute::Label->new->set('MySigningKey'),
        Crypt::PKCS11::Attribute::Sign->new->set(1),
    );
    $session->FindObjectsInit($object_template);
    my $objects = $session->FindObjects(1);
    my $key = shift @$objects;

    my $sign_mech = Crypt::PKCS11::CK_MECHANISM->new;
    $sign_mech->set_mechanism(CKM_SHA1_RSA_PKCS);

    $session->SignInit($sign_mech, $key)
        or die "Failed to set init signing: " . $session->errstr;

    my $sig = $session->Sign('SIGN ME')
        or die "Failed to sign: " . $session->errstr;

=head2 Signing a file with C<Crypt::PKCS11::Easy>

    use Crypt::PKCS11::Easy;
    use IO::Prompter;

    my $hsm = Crypt::PKCS11::Easy->new(
        module => 'libCryptoki2_64',
        key    => 'MySigningKey',
        slot   => '0',
        pin    => sub { prompt 'Enter PIN: ', -echo=>'*' },
    );

    my $sig = $hsm->sign(data => 'SIGN ME');

To make that conciseness possible a C<Crypt::PKCS11::Object> can only be used
for one function, e.g. signing OR verifying, and cannot be set to use a
different key or a different token after instantiation. A new object should be
created for each function.

=head1 ATTRIBUTES

=head2 C<module>

String. Required.

The name of the PKCS#11 module to use. Either pass the full path to the module,
or just pass the base name of the library and the rest will be handled
automagically. e.g.

  libsofthsm2          => /usr/lib64/pkcs11/libsofthsm2.so
  libCryptoki2_64      => /usr/lib64/pkcs11/libCryptoki2_64.so
  gnome-keyring-pkcs11 => /usr/lib64/pkcs11/gnome-keyring-pkcs11.so

=head2 C<rw>

Boolean. Controls whether a session will be opened in Read/Write mode or not.
Defaults to off. Writing is only needed to make modifications to a token or the
objects on it.

=head2 C<key>

String. The label of the you want to use.

=head2 C<function>

String. The function that will be performed with this object. Can be 'sign' or
'verify'. Defaults to 'sign'. It affects how the key can be used. If function is
sign and you try to verify a signature, the underlying library will return an
error.

=head2 C<slot>

Integer. The id number of the slot to use.

=head2 C<token>

String. Instead of specifying the L</slot>, find and use the slot that contains
a token with this label.

=head2 C<pin>

String, Coderef or L<Path::Tiny> object. This is either the PIN/password required
to access a token, a coderef that returns it, or a file that contains it.

 use IO::Prompter;
 $pin = sub { prompt 'Enter PIN: ', -echo=>'*' };

 use Path::Tiny;
 $pin = path '/secure/file/with/password'

 $pin = '1234';

=head2 C<module_dirs>

Array of paths to check for PKCS#11 modules.

=head1 METHODS

=head2 C<get_info>

Returns a hashref containing basic info about the PKCS#11 implementation,
currently the manufacturer, library description and Cryptoki version that is
implemented.

=head2 C<get_token_info(Int $slot_id)>

Returns a hashref containing details on the token in slot identified by
C<$slot_id>.

=head2 C<get_slot(id => $int | token => $string)>

Returns a hashref containing details on the slot identified by C<$id> B<OR> the
slot which contains a C<token> with the label C<$string>. If a token is present
in the slot, its details will also be retrieved.

  my $slot = $pkcs11->get_slot(id => 1);

  my $slot = $pkcs11->get_slot(token => 'Build Signer');
  say $slot->{token}->{serialNumber};

=head2 C<get_slots(Bool $with_token?)>

Returns an arrayref of all visible slots. Each element in the array will
be a hashref returned by L</get_slot>.

If C<$with_token> is true then only slots that contain a token will be returned.

=head2 C<login>

Attempts to login to the HSM. In most use cases, this will be handled
automatically when needed.

=head2 C<get_signing_key(Str $label)>

Will look for a key matching with a label matching C<$label> which can be used
for signing.

The returned key is a L<Crypt::PKCS11::Object>.

=head2 C<get_verification_key(Str $label)>

Will look for a key matching with a label matching C<$label> which can be used
for signature verification.

The returned key is a L<Crypt::PKCS11::Object>.

=head2 C<sign((data => 'some data' | file => '/path'), mech => 'RSA_PKCS'?)>

Returns a binary signature. The data to be signed is either passed as a scalar
in C<data>, or in C<file> which can be a string path or a L<Path::Tiny> object.

A PKCS#11 mechanism can optionally be specified as a string and without the
leading 'CKM_'.

  my $sig = $hsm->sign(file => $file, mech => 'RSA_PKCS');
  my $sig = $hsm->sign(data => 'SIGN ME');

=head2 C<sign_and_encode(...)>

Wrapper around L</sign> which will return the signature data as base64 PEM, e.g.

  -----BEGIN SIGNATURE-----
  YHXMbvdWyUXeNvgfMzQA+9FjytOWPZCik/H3GS6t72xtk1gvHNfQpKdURKvgBeJM
  QdUJ7ceujzGX5v/UJRJ4oSpLLiptn2BYaeAn/gUg7yKDFg4YuVN7RU7MbrN2jjlw
  RfKHq6h6G4FP8LJz5jQWlKKIPoiJ2g3a9M7dq0+hG/kPOv4pBLm7G30uaiSpi/3O
  hhV+aw87HB7H7i09NSIHoWRxXqw8BeFse7jWTjbj5X1j9uNxD+W6+sxyERawfqFP
  3WuzDIcD8kgMA7cM7a6z+h1bEgUt2FUKGytcTX4ymAz9+aS+u24V81mg0Ia3pZQd
  Pth2532FY0z+Ajn3GojNVw==
  -----END SIGNATURE-----

=head2 C<verify((data => 'some data' | file => '/path'), sig => $sig, mech => 'RSA_PKCS'?)>

Verifies a signature. Parameters are the same as L</sign>, and also requires
a binary signature. Returns true or false.

  $hsm->verify(file => $file_to_check, sig => $binary_sig, mech => 'RSA_PKCS')
      or die "Signature verification failed!\n";

=head2 C<digest((data => 'some data' | file => '/path'), mech => 'SHA_1'?)>

Returns a binary digest. Parameters are the same as L</sign>.

  $hsm->digest(file => $file_to_check, mech => 'RSA_PKCS')

=head2 C<decode_signature((data => 'some data' | file => '/path'))>

Verifies a signature. Parameters are the same as L</sign>, and also requires
a binary signature. Returns true or false.

  $hsm->verify(file => $file_to_check, sig => $binary_sig, mech => 'RSA_PKCS')
      or die "Signature verification failed!\n";

=head2 C<get_mechanism_info($mech, $slot_id?)>

Will return a details of a mechanism as a hashref. If a slot id is specifed, the
mechanisms for that slot will be retrieved. Otherwise, the slot id in L</slot>
 will be used if there is one.

=head2 C<get_mechanisms($slot_id?)>

Will return a hashref of available mechanisms. If a slot id is specifed, the
mechanisms for that slot will be retrieved. Otherwise, the slot id in L</slot>
 will be used if there is one.

=head1 STATUS

=for HTML <div>
    <a href="https://travis-ci.org/sophos/Crypt-PKCS11-Easy"><img src="https://travis-ci.org/sophos/Crypt-PKCS11-Easy.svg?branch=master"></a>
</div>

=head1 DIAGNOSTICS

C<Crypt::PKCS11::Easy> uses L<Log::Any> for logging. To see debug output on
C<STDOUT>, for example, in your application use:

    use Log::Any::Adapter 'Stdout', log_level => 'debug';

=head1 ERRORS

Unless stated otherwise, methods will die when encountering an error.

=head1 PKCS#11 MECHANISMS

The default mechanisms are:

=for :list * Signing
C<CKM_SHA1_RSA_PKCS>
* Digesting
C<CKM_SHA1>

=head1 SEE ALSO

L<PKCS#11 v2.40 Mechanisms|http://docs.oasis-open.org/pkcs11/pkcs11-curr/v2.40/os/pkcs11-curr-v2.40-os.html>
L<Crypt::PKCS11>
L<SoftHSM2|https://www.opendnssec.org/softhsm/>

=head1 AUTHOR

Ioan Rogers <ioan.rogers@sophos.com>

=head1 COPYRIGHT AND LICENSE

This software is copyright (c) 2016 by Sophos Ltd.

This is free software; you can redistribute it and/or modify it under
the same terms as the Perl 5 programming language system itself.

=cut<|MERGE_RESOLUTION|>--- conflicted
+++ resolved
@@ -1,5 +1,5 @@
 package Crypt::PKCS11::Easy;
-$Crypt::PKCS11::Easy::VERSION = '0.161790';
+$Crypt::PKCS11::Easy::VERSION = '0.162150';
 # ABSTRACT: Wrapper around Crypt::PKCS11 to make using a HSM not suck
 
 use v5.16.3;    # CentOS7
@@ -491,14 +491,6 @@
     return $self->_get_key($label, $tmpl);
 }
 
-=method C<get_encryption_key(Str $label)>
-
-Will look for a key matching with a label matching C<$label> which can be used
-for encryption.
-
-The returned key is a L<Crypt::PKCS11::Object>.
-
-=cut
 
 sub get_encryption_key {
     my ($self, $label) = @_;
@@ -791,19 +783,6 @@
     return \%mech;
 }
 
-=method C<encrypt((data => 'some data' | file => '/path'), mech => 'RSA_PKCS'?)>
-
-Returns encrypted data. The data to be encrypted is either passed as a scalar
-in C<data>, or in C<file> which can be a string path or a L<Path::Tiny> object.
-
-A PKCS#11 mechanism can optionally be specified as a string and without the
-leading 'CKM_'.
-
-<<<<<<< HEAD
-  my $encrypted_data = $hsm->sign(file => $file, mech => 'RSA_PKCS');
-  my $encrypted_data = $hsm->sign(data => 'SIGN ME');
-
-=cut
 
 sub encrypt {
     my ($self, %args) = @_;
@@ -830,7 +809,7 @@
 1;
 
 __END__
-=======
+
 =pod
 
 =encoding UTF-8
@@ -841,8 +820,7 @@
 
 =head1 VERSION
 
-version 0.161790
->>>>>>> a9c2f18c
+version 0.162150
 
 =head1 SYNOPSIS
 
@@ -1028,6 +1006,13 @@
 
 Will look for a key matching with a label matching C<$label> which can be used
 for signature verification.
+
+The returned key is a L<Crypt::PKCS11::Object>.
+
+=head2 C<get_encryption_key(Str $label)>
+
+Will look for a key matching with a label matching C<$label> which can be used
+for encryption.
 
 The returned key is a L<Crypt::PKCS11::Object>.
 
@@ -1089,11 +1074,16 @@
 mechanisms for that slot will be retrieved. Otherwise, the slot id in L</slot>
  will be used if there is one.
 
-=head1 STATUS
-
-=for HTML <div>
-    <a href="https://travis-ci.org/sophos/Crypt-PKCS11-Easy"><img src="https://travis-ci.org/sophos/Crypt-PKCS11-Easy.svg?branch=master"></a>
-</div>
+=head2 C<encrypt((data => 'some data' | file => '/path'), mech => 'RSA_PKCS'?)>
+
+Returns encrypted data. The data to be encrypted is either passed as a scalar
+in C<data>, or in C<file> which can be a string path or a L<Path::Tiny> object.
+
+A PKCS#11 mechanism can optionally be specified as a string and without the
+leading 'CKM_'.
+
+  my $encrypted_data = $hsm->sign(file => $file, mech => 'RSA_PKCS');
+  my $encrypted_data = $hsm->sign(data => 'SIGN ME');
 
 =head1 DIAGNOSTICS
 
